# dbdev/math

dbdev/math is a sample library intended for testing the `dbdev` CLI.

We will walk through:

- creating a user account
- publishing a package
- retrieving the package

### Setup

First, start the project locally

```
$ supabase start

Started local development setup.

         API URL: http://localhost:54321
          DB URL: postgresql://postgres:postgres@localhost:54322/postgres
      Studio URL: http://localhost:54323
        anon key: eyJhbGciOiJIUzI1NiIsInR5cCI6IkpXVCJ9.eyJyb2xlIjoiYW5vbiJ9.ZopqoUt20nEV9cklpv9e3yw3PVyZLmKs5qLD6nGL1SI
service_role key: ...
```

next, copy the `anon key` into the local `.env` file under the `DBDEV_ANON_KEY` key.

Now we're ready to use the `dbdev` CLI.

### Environment

Create a `.env` file in the repo root with the following contents

```
# .env
DBDEV_EMAIL=example@domain.com
DBDEV_PASSWORD=asdfasdf

DBDEV_URL=http://localhost:54321
DBDEV_ANON_KEY=<anon key from previous step>
```

<<<<<<< HEAD
### Create a User Account

We can create a new user account with the `dbdev sign-up` command. If `DBDEV_EMAIL` and `DBDEV_PASSWORD` are set in `.env` they will be used as your email address and password. If not, you will be prompted.

Then we must choose a `handle`. Since handles are prefixed to package names, you must use the handle `"example"` or update `database.json`'s `name` field with your choice.

```
$ dbdev sign-up

Handle (ex: j_smith):   example
Successfully created account example (example@domain.com)
```

### Publish the package

Now that we have a user account that owns the handle `example` we can publish the package. If credentials are not provided in `.env` you will be prompted for an email address and password.

```
$ dbdev publish
Successfully published package example/math
```

### Retrieve the Package's Source Code from the Package Index

```
$ dbdev get example/math --version=0.0.1

/*
    package: example/math
    version: 0.0.1
*/
create schema math if not exists;

create function math.add(int, int)
    returns int
    immutable
    strict
    language sql
as $$
    select $1 + $2
$$;
```

If `version` is not provided, the highest version is used.
=======
<WORK-IN-PROGRESS>
>>>>>>> 01387cf5
<|MERGE_RESOLUTION|>--- conflicted
+++ resolved
@@ -41,51 +41,4 @@
 DBDEV_ANON_KEY=<anon key from previous step>
 ```
 
-<<<<<<< HEAD
-### Create a User Account
-
-We can create a new user account with the `dbdev sign-up` command. If `DBDEV_EMAIL` and `DBDEV_PASSWORD` are set in `.env` they will be used as your email address and password. If not, you will be prompted.
-
-Then we must choose a `handle`. Since handles are prefixed to package names, you must use the handle `"example"` or update `database.json`'s `name` field with your choice.
-
-```
-$ dbdev sign-up
-
-Handle (ex: j_smith):   example
-Successfully created account example (example@domain.com)
-```
-
-### Publish the package
-
-Now that we have a user account that owns the handle `example` we can publish the package. If credentials are not provided in `.env` you will be prompted for an email address and password.
-
-```
-$ dbdev publish
-Successfully published package example/math
-```
-
-### Retrieve the Package's Source Code from the Package Index
-
-```
-$ dbdev get example/math --version=0.0.1
-
-/*
-    package: example/math
-    version: 0.0.1
-*/
-create schema math if not exists;
-
-create function math.add(int, int)
-    returns int
-    immutable
-    strict
-    language sql
-as $$
-    select $1 + $2
-$$;
-```
-
-If `version` is not provided, the highest version is used.
-=======
-<WORK-IN-PROGRESS>
->>>>>>> 01387cf5
+<WORK-IN-PROGRESS>