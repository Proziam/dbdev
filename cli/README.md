--- conflicted
+++ resolved
@@ -2,60 +2,30 @@
 
 CLI tooling for creating, publishing, and installing [TLE](https://github.com/aws/pg_tle) packages.
 
-<<<<<<< HEAD
-## Setup
-
-Requires:
-
-- Python 3.10
-
-```sh
-$ brew install python@3.10
-```
-
-### Installation
-
-Create and activate a virtual environment
-
-```sh
-$ python3.10 -m venv venv
-```
-
-Activate the virtual environment
-
-=======
 Note that this tooling is primarily intended for package authors. There is a WIP TLE package that will be pre-installed in the database (or installed via this CLI) that will be the main way end-users fetch packages into their database. For example:
 
 Once the `dbdev` TLE is installed
+
 ```sql
 select dbdev.install('math', '0.0.1');
 ```
 
 Where the `dbdev` CLI functions as a backup solution for installing packages when requirements for the `dbdev` TLE are not met (no [pgsql-http](https://github.com/pramsey/pgsql-http))
->>>>>>> 01387cf5
+
 ```
 dbdev install --connection 'postgresql://...' --package 'math' --version '0.0.1'
 ```
 
-<<<<<<< HEAD
-Install dbdev in the Environment
-
-```
-cd cli/
-$ pip install -e .
-```
-
-The `dbdev` command should now be available
-=======
 ## Objective Statements
 
 As a package author, I want to:
+
 - install extensions from a local directory into a database
 - sign up for an account with a package index
 - publish extensions to a package index
->>>>>>> 01387cf5
 
 As an end user, I want to:
+
 - install the TLE that enables remotely installing packages from the dbdev package index
 - install extensions from a package index into a database (a backup solution the dbdev TLE is not available in the database)
 - uninstall extensions from a database
@@ -82,28 +52,16 @@
 
 ### install
 
-<<<<<<< HEAD
-Commands:
-  get      Download a package version
-  publish  Upload a package to the package index
-  sign-up  Create a user account
-=======
->>>>>>> 01387cf5
 ```
 Install a package to a database
 
 Usage: dbdev install [OPTIONS] --connection <CONNECTION>
 
-<<<<<<< HEAD
-### sign-up
-
-=======
 Options:
   -c, --connection <CONNECTION>  PostgreSQL connection string
   -p, --package <PACKAGE>        Package name on package index
       --path <PATH>              From local directory
   -h, --help                     Print help
->>>>>>> 01387cf5
 ```
 
 ### uninstall
@@ -119,36 +77,21 @@
   -h, --help                     Print help
 ```
 
-<<<<<<< HEAD
-### publish
-=======
 ### signup (NOT IMPLEMENTED)
->>>>>>> 01387cf5
 
 ```
 Create a user account
 
 Usage: dbdev signup <HANDLE>
 
-<<<<<<< HEAD
-  Upload a package to the package index
-=======
 Arguments:
   <HANDLE>  PostgreSQL connection string
->>>>>>> 01387cf5
 
 Options:
   -h, --help  Print help
 ```
 
-<<<<<<< HEAD
-### get
-
-```
-$ dbdev get --help
-=======
 The user is additionally prompted for an email address and password during signup. Packages can not be uploaded to an account until the email address is confirmed.
->>>>>>> 01387cf5
 
 ### publish (NOT IMPLEMENTED)
 
@@ -161,14 +104,4 @@
   -h, --help  Print help
 ```
 
-<<<<<<< HEAD
-## Example
-
-Head over to [the example package](/examples/math) for an end-to-end example
-
-- creating a user account
-- publishing a package
-- retrieving the package
-=======
-Publishes the current directory's TLE package to the package index.
->>>>>>> 01387cf5
+Publishes the current directory's TLE package to the package index.