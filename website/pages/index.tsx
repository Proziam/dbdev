import { ArrowTopRightOnSquareIcon } from '@heroicons/react/20/solid'
<<<<<<< HEAD
import Head from 'next/head'
import Link from 'next/link'
import Layout from '~/components/layouts/Layout'
import Markdown from '~/components/ui/Markdown'
import PackageCard from '~/components/ui/PackageCard'
import { NextPageWithLayout } from '~/lib/types'

const MOCK_DATA = [
  {
    name: 'supabase-dbdev',
    handle: 'supabase',
    partial_name: 'dbdev',
    version: '0.1.0',
    control_description: 'Install packages from the dbdev package index',
  },
  {
    name: 'olirice-index_advisor',
    handle: 'olirice',
    partial_name: 'index_advisor',
    version: '1.0.2',
    control_description:
      'Recommend indexes to improve performance of a given query.',
  },
  {
    name: 'langchain-embedding_search',
    handle: 'langchain',
    partial_name: 'embedding_search',
    version: '2.1.3',
    control_description: 'Search documents by embedding and full text',
  },
]
=======
import { dehydrate, QueryClient } from '@tanstack/react-query'
import { GetStaticProps } from 'next'
import Head from 'next/head'
import Link from 'next/link'
import Layout from '~/components/layouts/Layout'
import PackageCard from '~/components/packages/PackageCard'
import Markdown from '~/components/ui/Markdown'
import {
  prefetchPopularPackages,
  usePopularPackagesQuery,
} from '~/data/packages/popular-packages-query'
import { NextPageWithLayout } from '~/lib/types'
>>>>>>> b7bd55eb

const IndexPage: NextPageWithLayout = () => {
  const { data } = usePopularPackagesQuery()

  return (
    <>
      <Head>
        <title>dbdev | The Database Package Manager</title>
      </Head>

      <div className="flex flex-col justify-center pb-20">
        <div className="mt-48">
          <h1 className="text-2xl font-bold text-gray-900 -translate-y-10 dark:text-gray-100 sm:text-4xl md:text-7xl">
            The Database
            <br />
            <span
              className="font-extrabold bg-center bg-no-repeat bg-cover bg-clip-text"
              style={{
                color: 'transparent',
                backgroundImage:
                  "url('https://i.giphy.com/media/2tNvsKkc0qFdNhJmKk/giphy.webp'",
              }}
            >
              Package Manager
            </span>
          </h1>
<<<<<<< HEAD
          <p className="text-gray-600 dark:text-gray-400 text-xl -mt-4">
=======
          <p className="-mt-4 text-xl text-gray-600 dark:text-gray-400">
>>>>>>> b7bd55eb
            For PostgreSQL trusted language extensions{' '}
            <Link
              href="https://github.com/aws/pg_tle"
              className="transition border-b-2 border-gray-300 hover:border-gray-500 dark:border-slate-700 dark:hover:border-slate-500"
            >
              (TLEs)
            </Link>
          </p>
          <div className="flex items-center mt-6 space-x-4">
            <Link
              href="/"
              className="px-4 py-2 font-bold text-white rounded-md bg-gradient-to-br from-cyan-400 to-indigo-300 dark:from-cyan-400 dark:to-indigo-300"
            >
              Getting started
            </Link>
            <Link
              href="https://supabase.com/blog/dbdev-package-manager"
              className="flex items-center px-4 py-2 space-x-2 text-gray-500 transition bg-white border rounded-md group dark:bg-transparent dark:border-slate-500 dark:text-gray-300 dark:hover:text-gray-100 dark:hover:border-slate-400 hover:text-gray-700 hover:border-gray-400"
            >
              <p>Read the blog post</p>
              <ArrowTopRightOnSquareIcon className="w-4 h-4 text-gray-400 transition group-hover:text-gray-600 dark:group-hover:text-gray-200" />
            </Link>
          </div>
        </div>

        {/* Popular packages section */}
        <div className="mt-24 space-y-4">
          <p className="text-lg text-gray-600 dark:text-gray-400">
            Popular packages
          </p>
          <div className="grid grid-cols-12 gap-4">
            {data?.map((pkg) => (
              <PackageCard key={pkg.id} pkg={pkg} />
            ))}
          </div>
        </div>

        {/* First time here section */}
        <div id="getting-started" className="mt-24 space-y-4">
          <p className="text-gray-600 dark:text-gray-400 text-lg">
            First time?
          </p>
          <div className="space-y-2">
            <p className="dark:text-white">
              Install the dbdev client in your PostgreSQL database by following
              the guide{' '}
              <Link href="/installer" className="border-b">
                here
              </Link>
            </p>
          </div>
        </div>

        {/* Getting started section */}
<<<<<<< HEAD
        <div id="getting-started" className="mt-24 space-y-4">
          <p className="text-gray-600 dark:text-gray-400 text-lg">
=======
        <div className="mt-24 space-y-4">
          <p className="text-lg text-gray-600 dark:text-gray-400">
>>>>>>> b7bd55eb
            Getting started
          </p>
          <div className="space-y-2">
            <p className="dark:text-white">
              Simply install{' '}
<<<<<<< HEAD
              <code className="text-sm bg-gray-200 dark:bg-slate-600 px-1 py-1 rounded">
=======
              <code className="px-1 py-1 text-sm bg-gray-200 rounded dark:bg-slate-600">
>>>>>>> b7bd55eb
                pglets
              </code>{' '}
              via a SQL command
            </p>
            <Markdown className="rounded dark:border dark:border-slate-700">
              {`\`\`\`sql
select dbdev.install('olirice-index_advisor');
\`\`\``}
            </Markdown>
          </div>
          <p className="dark:text-white">
            Where{' '}
<<<<<<< HEAD
            <code className="text-sm bg-gray-200 dark:bg-slate-600 px-1 py-1 rounded">
              olirice
            </code>{' '}
            is the handle of the publisher and{' '}
            <code className="text-sm bg-gray-200 dark:bg-slate-600 px-1 py-1 rounded">
=======
            <code className="px-1 py-1 text-sm bg-gray-200 rounded dark:bg-slate-600">
              olirice
            </code>{' '}
            is the handle of the publisher and{' '}
            <code className="px-1 py-1 text-sm bg-gray-200 rounded dark:bg-slate-600">
>>>>>>> b7bd55eb
              index_advisor
            </code>{' '}
            is the name of the pglet.
          </p>
        </div>
      </div>
    </>
  )
}
<<<<<<< HEAD
=======

export const getStaticProps: GetStaticProps = async () => {
  const queryClient = new QueryClient()

  try {
    await prefetchPopularPackages(queryClient)
  } catch (_error) {
    return {
      notFound: true,
      revalidate: 60 * 1, // 1 minute
    }
  }

  return {
    props: {
      dehydratedState: dehydrate(queryClient),
    },
    revalidate: 60 * 60, // 60 minutes
  }
}
>>>>>>> b7bd55eb

IndexPage.getLayout = (page) => <Layout gradientBg>{page}</Layout>

export default IndexPage<|MERGE_RESOLUTION|>--- conflicted
+++ resolved
@@ -1,38 +1,5 @@
 import { ArrowTopRightOnSquareIcon } from '@heroicons/react/20/solid'
-<<<<<<< HEAD
-import Head from 'next/head'
-import Link from 'next/link'
-import Layout from '~/components/layouts/Layout'
-import Markdown from '~/components/ui/Markdown'
-import PackageCard from '~/components/ui/PackageCard'
-import { NextPageWithLayout } from '~/lib/types'
-
-const MOCK_DATA = [
-  {
-    name: 'supabase-dbdev',
-    handle: 'supabase',
-    partial_name: 'dbdev',
-    version: '0.1.0',
-    control_description: 'Install packages from the dbdev package index',
-  },
-  {
-    name: 'olirice-index_advisor',
-    handle: 'olirice',
-    partial_name: 'index_advisor',
-    version: '1.0.2',
-    control_description:
-      'Recommend indexes to improve performance of a given query.',
-  },
-  {
-    name: 'langchain-embedding_search',
-    handle: 'langchain',
-    partial_name: 'embedding_search',
-    version: '2.1.3',
-    control_description: 'Search documents by embedding and full text',
-  },
-]
-=======
-import { dehydrate, QueryClient } from '@tanstack/react-query'
+import { QueryClient, dehydrate } from '@tanstack/react-query'
 import { GetStaticProps } from 'next'
 import Head from 'next/head'
 import Link from 'next/link'
@@ -44,7 +11,6 @@
   usePopularPackagesQuery,
 } from '~/data/packages/popular-packages-query'
 import { NextPageWithLayout } from '~/lib/types'
->>>>>>> b7bd55eb
 
 const IndexPage: NextPageWithLayout = () => {
   const { data } = usePopularPackagesQuery()
@@ -71,11 +37,7 @@
               Package Manager
             </span>
           </h1>
-<<<<<<< HEAD
           <p className="text-gray-600 dark:text-gray-400 text-xl -mt-4">
-=======
-          <p className="-mt-4 text-xl text-gray-600 dark:text-gray-400">
->>>>>>> b7bd55eb
             For PostgreSQL trusted language extensions{' '}
             <Link
               href="https://github.com/aws/pg_tle"
@@ -107,7 +69,7 @@
             Popular packages
           </p>
           <div className="grid grid-cols-12 gap-4">
-            {data?.map((pkg) => (
+            {data?.map((pkg: any) => (
               <PackageCard key={pkg.id} pkg={pkg} />
             ))}
           </div>
@@ -130,23 +92,14 @@
         </div>
 
         {/* Getting started section */}
-<<<<<<< HEAD
         <div id="getting-started" className="mt-24 space-y-4">
           <p className="text-gray-600 dark:text-gray-400 text-lg">
-=======
-        <div className="mt-24 space-y-4">
-          <p className="text-lg text-gray-600 dark:text-gray-400">
->>>>>>> b7bd55eb
             Getting started
           </p>
           <div className="space-y-2">
             <p className="dark:text-white">
               Simply install{' '}
-<<<<<<< HEAD
               <code className="text-sm bg-gray-200 dark:bg-slate-600 px-1 py-1 rounded">
-=======
-              <code className="px-1 py-1 text-sm bg-gray-200 rounded dark:bg-slate-600">
->>>>>>> b7bd55eb
                 pglets
               </code>{' '}
               via a SQL command
@@ -159,19 +112,11 @@
           </div>
           <p className="dark:text-white">
             Where{' '}
-<<<<<<< HEAD
             <code className="text-sm bg-gray-200 dark:bg-slate-600 px-1 py-1 rounded">
               olirice
             </code>{' '}
             is the handle of the publisher and{' '}
             <code className="text-sm bg-gray-200 dark:bg-slate-600 px-1 py-1 rounded">
-=======
-            <code className="px-1 py-1 text-sm bg-gray-200 rounded dark:bg-slate-600">
-              olirice
-            </code>{' '}
-            is the handle of the publisher and{' '}
-            <code className="px-1 py-1 text-sm bg-gray-200 rounded dark:bg-slate-600">
->>>>>>> b7bd55eb
               index_advisor
             </code>{' '}
             is the name of the pglet.
@@ -181,8 +126,6 @@
     </>
   )
 }
-<<<<<<< HEAD
-=======
 
 export const getStaticProps: GetStaticProps = async () => {
   const queryClient = new QueryClient()
@@ -203,7 +146,6 @@
     revalidate: 60 * 60, // 60 minutes
   }
 }
->>>>>>> b7bd55eb
 
 IndexPage.getLayout = (page) => <Layout gradientBg>{page}</Layout>
 
