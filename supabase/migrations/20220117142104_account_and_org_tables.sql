--- conflicted
+++ resolved
@@ -8,11 +8,7 @@
     */
     handle app.valid_name primary key not null,
     is_organization boolean not null,
-<<<<<<< HEAD
-    created_at timestamp not null default now(),
-=======
     created_at timestamptz not null default now(),
->>>>>>> 32aa9ce9
     unique (handle, is_organization)
 );
 
@@ -25,11 +21,7 @@
     display_name text check (length(display_name) <= 128),
     bio text check (length(bio) <= 512),
     contact_email app.email_address,
-<<<<<<< HEAD
-    created_at timestamp not null default now(),
-=======
     created_at timestamptz not null default now(),
->>>>>>> 32aa9ce9
 
     constraint fk_handle_registry
         foreign key (handle, is_organization)
@@ -73,11 +65,7 @@
     bio text check (length(bio) <= 512),
     contact_email app.email_address,
     -- enforced so organization always have at least 1 admin member
-<<<<<<< HEAD
-    created_at timestamp not null default now(),
-=======
     created_at timestamptz not null default now(),
->>>>>>> 32aa9ce9
 
     constraint fk_handle_registry
         foreign key (handle, is_organization)
@@ -91,11 +79,7 @@
     organization_id uuid not null references app.organizations(id),
     account_id uuid not null references app.accounts(id),
     role app.membership_role not null,
-<<<<<<< HEAD
-    created_at timestamp not null default now(),
-=======
     created_at timestamptz not null default now(),
->>>>>>> 32aa9ce9
     unique (organization_id, account_id)
 );
 
@@ -125,7 +109,7 @@
         v_handle app.valid_name;
         v_affected_account app.accounts := null;
     begin
-        select (string_to_array(new.name, '/'::text))[1]::app.valid_name into v_handle;
+        select (string_to_array(new.name, '-'::text))[1]::app.valid_name into v_handle;
 
         update app.accounts
         set avatar_id = new.id
@@ -138,7 +122,7 @@
                 "raw_user_meta_data" = u.raw_user_meta_data || jsonb_build_object(
                     'avatar_path', new.name
                 )
-            where u.id = v_affected_account.id; 
+            where u.id = v_affected_account.id;
         else
             update app.organizations
             set avatar_id = new.id
