<<<<<<< HEAD
create extension if not exists pg_stat_statements with schema extensions;

create extension if not exists citext with schema extensions;
=======
create extension if not exists pg_stat_statements
with
  schema extensions;

create extension if not exists pg_trgm
with
  schema extensions;
>>>>>>> 32aa9ce9
<|MERGE_RESOLUTION|>--- conflicted
+++ resolved
@@ -1,13 +1,3 @@
-<<<<<<< HEAD
 create extension if not exists pg_stat_statements with schema extensions;
-
-create extension if not exists citext with schema extensions;
-=======
-create extension if not exists pg_stat_statements
-with
-  schema extensions;
-
-create extension if not exists pg_trgm
-with
-  schema extensions;
->>>>>>> 32aa9ce9
+create extension if not exists pg_trgm with schema extensions;
+create extension if not exists citext with schema extensions;